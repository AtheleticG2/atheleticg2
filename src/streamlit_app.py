--- conflicted
+++ resolved
@@ -1,371 +1,184 @@
-<<<<<<< HEAD
-import cv2
-import numpy as np
-import ultralytics
-import matplotlib.pyplot as plt
-from ultralytics import YOLO
-import streamlit as st
-import tempfile
-import os
-import time
-
-from sprint_criteria_checks import evaluate_sprint_running, evaluate_sprint_start, get_player_coords
-from longjump_criteria_checks import evaluate_long_jump
-from highjump_criteria_checks import evaluate_high_jump
-from shortput_criteria_checks import evaluate_shot_put
-from discusthrow_criteria_check import evaluate_discus_throw_normalized, compute_reference_measurement, normalize_keypoints
-
-import pandas as pd
-import torch
-
-# Set CUDA device
-torch.cuda.set_device(0)
-
-# Streamlit App Configuration
-st.set_page_config("Athlete Assist", layout="wide")
-st.title("Athlete Assist")
-
-# Sport Selection
-sport = st.sidebar.selectbox(
-    "**Which sport would you like to analyze?**",
-    (
-        "Sprint Starting Technique", 
-        "Sprint Running Technique", 
-        "Long Jump", 
-        "High Jump", 
-        "Shot Put", 
-        "Discus Throw"
-    ),
-)
-
-st.write("**You selected:**", sport)
-uploaded_file = st.sidebar.file_uploader(
-    "**Choose a video...**", 
-    type=["mp4", "avi", "mov"], 
-    on_change=st.session_state.clear
-)
-
-# Initialize session state variables
-if 'is_playing' not in st.session_state:
-    st.session_state.is_playing = False
-if 'current_frame' not in st.session_state:
-    st.session_state.current_frame = 0
-
-# Play video function with play/pause functionality and frame tracking
-def play_video(results):
-    while st.session_state.current_frame < len(results) and st.session_state.is_playing:
-        result = results[st.session_state.current_frame]
-        annotated_frame = result.plot()
-        image_placeholder.image(
-            annotated_frame,
-            channels="BGR",
-            caption=f"Frame {st.session_state.current_frame + 1}"
-        )
-        time.sleep(0.02)  # Adjust for smoother playback if necessary
-        st.session_state.current_frame += 1
-
-# Load and display the uploaded video
-if uploaded_file is not None:
-    with tempfile.NamedTemporaryFile(delete=False, suffix=".mp4") as temp_video:
-        temp_video.write(uploaded_file.read())
-        temp_video_path = temp_video.name
-
-    st.video(temp_video_path)  # Display the uploaded video
-
-    if "results" not in st.session_state:
-        st.write("Processing video...")
-        model = YOLO('src/yolo11m-pose.pt')
-        st.session_state.results = model.track(source=temp_video_path)
-    else:
-        st.write("Using cached results...")
-
-    results = st.session_state.results
-    image_placeholder = st.empty()
-
-    # Play/Pause UI
-    option_map = {
-        0: ":material/play_circle:",
-        1: ":material/pause_circle:"
-    }
-    selection = st.pills(
-        "Controls",
-        options=option_map.keys(),
-        format_func=lambda option: option_map[option],
-        selection_mode="single",
-        label_visibility='visible'
-    )
-    if selection == 0:
-        st.session_state.is_playing = True
-        play_video(results)
-    if selection == 1:
-        st.session_state.is_playing = False
-
-    # Reset frame position if video ends
-    if st.session_state.current_frame >= len(results):
-        st.session_state.current_frame = 0
-
-    # Evaluate depending on user selection
-    if sport == "Sprint Starting Technique":
-        st.write("Evaluating sprint starting technique...")
-        player = st.number_input("Enter the player ID", min_value=0, max_value=100, value=0)
-        player_coords = get_player_coords(player, results)
-        scoring, eval_frames = evaluate_sprint_start(player_coords=player_coords)
-        scoring_df = pd.DataFrame(list(scoring.items()), columns=['Criteria', 'Score'])
-        st.data_editor(
-            scoring_df,
-            column_config={
-                "Criteria": st.column_config.TextColumn(width='large'),
-                "Score": st.column_config.NumberColumn(format="%d ⭐")
-            }
-        )
-    
-    elif sport == "Sprint Running Technique":
-        st.write("Evaluating sprint running technique...")
-        player = st.number_input("Enter the player ID", min_value=0, max_value=100, value=0)
-        player_coords = get_player_coords(player, results)
-        scoring, eval_frames = evaluate_sprint_running(player_coords=player_coords)
-        scoring_df = pd.DataFrame(list(scoring.items()), columns=['Criteria', 'Score'])
-        st.data_editor(
-            scoring_df,
-            column_config={
-                "Criteria": st.column_config.TextColumn(width='large'),
-                "Score": st.column_config.NumberColumn(format="%d ⭐")
-            }
-        )
-
-    elif sport == "Long Jump":
-        st.write("Evaluating long jump technique...")
-        player = st.number_input("Enter the player ID", min_value=0, max_value=100, value=0)
-        player_coords = get_player_coords(player, results, True, True) # include boxes
-        scoring, eval_frames = evaluate_long_jump(player_coords=player_coords)
-        scoring_df = pd.DataFrame(list(scoring.items()), columns=['Criteria', 'Score'])
-        st.data_editor(
-            scoring_df,
-            column_config={
-                "Criteria": st.column_config.TextColumn(width='large'),
-                "Score": st.column_config.NumberColumn(format="%d ⭐")
-            }
-        )
-    
-    elif sport == "High Jump":
-        st.write("Evaluating high jump technique...")
-        player = st.number_input("Enter the player ID", min_value=0, max_value=100, value=0)
-        player_coords = get_player_coords(player, results, True, True)
-        scoring, eval_frames = evaluate_high_jump(player_coords=player_coords)
-        scoring_df = pd.DataFrame(list(scoring.items()), columns=['Criteria', 'Score'])
-        st.data_editor(
-            scoring_df,
-            column_config={
-                "Criteria": st.column_config.TextColumn(width='large'),
-                "Score": st.column_config.NumberColumn(format="%d ⭐")
-            }
-        )
-
-    elif sport == "Shot Put":
-        st.write("Evaluating shot put technique...")
-        player = st.number_input("Enter the player ID", min_value=0, max_value=100, value=0)
-        player_coords = get_player_coords(player, results, True, True)
-        scoring, eval_frames = evaluate_shot_put(player_coords=player_coords)
-        scoring_df = pd.DataFrame(list(scoring.items()), columns=['Criteria', 'Score'])
-        st.data_editor(
-            scoring_df,
-            column_config={
-                "Criteria": st.column_config.TextColumn(width='large'),
-                "Score": st.column_config.NumberColumn(format="%d ⭐")
-            }
-        )
-    
-    elif sport == "Discus Throw":
-        st.write("Evaluating discus throw technique (normalized)...")
-        player = st.number_input("Enter the player ID", min_value=0, max_value=100, value=0)
-        player_coords = get_player_coords(player, results, True, True)
-
-        # Step 1: Compute reference measurement (average hip width)
-        reference_measurement = compute_reference_measurement(player_coords)
-        if reference_measurement is None:
-            st.error("Unable to compute reference measurement (hip width). Ensure keypoints are detected correctly.")
-        else:
-            # Step 2: Normalize keypoints
-            normalized_coords = normalize_keypoints(player_coords, reference_measurement)
-
-            # Step 3: Evaluate with normalized coordinates
-            scoring, eval_frames = evaluate_discus_throw_normalized(
-                player_coords=normalized_coords,
-                swing_angle_thresh=160,         # Adjust as needed
-                jump_angle_thresh=80,           # Adjust as needed
-                circle_center=(0.42, 0.5),      # Adjust based on your setup
-                circle_dist_thresh=0.05,        # Adjust based on normalization
-                throw_angle_range=(120, 150),   # Adjust as needed
-                release_angle_thresh=150        # Adjust as needed
-            )
-
-            # Display the scoring
-            scoring_df = pd.DataFrame(list(scoring.items()), columns=['Criteria', 'Score'])
-            st.data_editor(
-                scoring_df,
-                column_config={
-                    "Criteria": st.column_config.TextColumn(width='large'),
-                    "Score": st.column_config.NumberColumn(format="%d ⭐")
-                }
-            )        
-
-    # Clean up temporary video file
-    os.remove(temp_video_path)
-=======
-import cv2
-import numpy as np
-import ultralytics
-import matplotlib.pyplot as plt
-from ultralytics import YOLO
-import streamlit as st
-import tempfile
-import os
-import time
-
-from sprint_criteria_checks import evaluate_sprint_running, evaluate_sprint_start, get_player_coords
-from longjump_criteria_checks import evaluate_long_jump
-from highjump_criteria_checks import evaluate_high_jump
-
-import streamlit as st
-import tempfile
-import cv2
-from ultralytics import YOLO
-import os
-import shutil
-import pandas as pd
-
-# Streamlit App
-st.set_page_config("Athelete Assist", layout="centered")
-
-st.title("Athlete Assist")
-
-st.markdown("""
-    <link href="https://fonts.googleapis.com/css2?family=Geist:wght@100..900&display=swap" rel="stylesheet">
-    <style>
-        body {
-            font-family: 'Geist', sans-serif;
-        }
-        h1, h2, h3, h4, h5, h6 {
-            font-family: 'Geist', sans-serif;
-        }
-        html, div, span, p, a, li, ul, button {
-        font-family: 'Geist', sans-serif !important;
-        }
-
-    </style>
-""", unsafe_allow_html=True)
-
-# # Sport Selection
-sport = st.sidebar.selectbox(
-    "**Which sport would you like to analyze?**",
-    ("Sprint Starting Technique", "Sprint Running Technique", "Long Jump", "High Jump"),
-)
-
-st.write(f"**You selected:** {sport}")
-uploaded_file = st.sidebar.file_uploader("**Choose a video...**", type=["mp4", "avi", "mov"], on_change=st.session_state.clear)
-
-if 'is_playing' not in st.session_state:
-    st.session_state.is_playing = False
-if 'current_frame' not in st.session_state:
-    st.session_state.current_frame = 0
-
-# Play video function with play/pause functionality and frame tracking
-def play_video(results, image_placeholder):
-    while st.session_state.current_frame < len(results) and st.session_state.is_playing:
-        result = results[st.session_state.current_frame]
-        annotated_frame = result.plot()
-        image_placeholder.image(annotated_frame, channels="BGR", caption=f"Frame {st.session_state.current_frame + 1}")
-        time.sleep(0.02)  # Adjust for smoother playback if necessary
-        st.session_state.current_frame += 1
-
-# Load and display the uploaded video
-if uploaded_file is not None:
-    with tempfile.NamedTemporaryFile(delete=False, suffix=".mp4") as temp_video:
-        temp_video.write(uploaded_file.read())
-        temp_video_path = temp_video.name
-
-    st.video(temp_video_path)  # Display the uploaded video
-
-    if "results" not in st.session_state:
-        st.write("Processing video...")
-        model = YOLO('src/yolo11m-pose.pt')
-        st.session_state.results = model.track(source=temp_video_path)
-    else:
-        st.write("Using cached results...")
-
-    results = st.session_state.results
-
-    image_placeholder = st.empcaty()
-
-    # Play and Pause buttons
-    option_map = {
-        0: ":material/play_circle:",
-        1: ":material/pause_circle:"
-    }
-    selection = st.pills(
-        "Controls",
-        options=option_map.keys(),
-        format_func=lambda option: option_map[option],
-        selection_mode="single",
-        label_visibility='hidden'
-    )
-    # Handle play/pause button clicks
-    if selection == 0:
-        st.session_state.is_playing = True
-        play_video(results, image_placeholder=image_placeholder)
-    if selection == 1:
-        st.session_state.is_playing = False
-
-    # Reset frame position if video ends
-    if st.session_state.current_frame >= len(results):
-        st.session_state.current_frame = 0
-
-    if sport == "Sprint Starting Technique":
-        # st.write("Evaluating sprint starting technique...")
-        player = st.number_input("Enter the player ID", min_value=0, max_value=100, value=0)
-        player_coords = get_player_coords(player, results)  
-        scoring, eval_frames = evaluate_sprint_start(player_coords=player_coords)
-        scoring_df = pd.DataFrame(list(scoring.items()), columns=['Criteria', 'Score'])
-        st.data_editor(scoring_df, column_config={
-                                "Criteria": st.column_config.TextColumn(width='large'),
-                                "Score": st.column_config.NumberColumn(
-                                    format="%d ⭐")})
-    
-    elif sport == "Sprint Running Technique":
-        # st.write("Evaluating sprint running technique...")
-        player = st.number_input("Enter the player ID", min_value=0, max_value=100, value=0)
-        player_coords = get_player_coords(player, results)  
-        scoring, eval_frames = evaluate_sprint_running(player_coords=player_coords)
-        scoring_df = pd.DataFrame(list(scoring.items()), columns=['Criteria', 'Score'])
-        st.data_editor(scoring_df, column_config={
-                                "Criteria": st.column_config.TextColumn(width='large'),
-                                "Score": st.column_config.NumberColumn(
-                                    format="%d ⭐")})
-        
-        
-    elif sport == "Long Jump":
-        # st.write("Evaluating long jump technique...")
-        player = st.number_input("Enter the player ID", min_value=0, max_value=100, value=0)
-        player_coords = get_player_coords(player, results, True, True) # include boxes
-        scoring, eval_frames = evaluate_long_jump(player_coords=player_coords)
-        scoring_df = pd.DataFrame(list(scoring.items()), columns=['Criteria', 'Score'])
-        st.data_editor(scoring_df, column_config={
-                                "Criteria": st.column_config.TextColumn(width='large'),
-                                "Score": st.column_config.NumberColumn(
-                                    format="%d ⭐")})
-    
-    elif sport == "High Jump":
-        # st.write("Evaluating high jump technique...")
-        player = st.number_input("Enter the player ID", min_value=0, max_value=100, value=0)
-        player_coords = get_player_coords(player, results, True, True) # include boxes
-        scoring, eval_frames = evaluate_high_jump(player_coords=player_coords)
-        scoring_df = pd.DataFrame(list(scoring.items()), columns=['Criteria', 'Score'])
-        st.data_editor(scoring_df, column_config={
-                                "Criteria": st.column_config.TextColumn(width='large'),
-                                "Score": st.column_config.NumberColumn(
-                                    format="%d ⭐")})
-        
-    
-    
-    os.remove(temp_video_path)
->>>>>>> dc744ad9
+import cv2
+import numpy as np
+import ultralytics
+import matplotlib.pyplot as plt
+from ultralytics import YOLO
+import streamlit as st
+import tempfile
+import os
+import time
+
+from sprint_criteria_checks import evaluate_sprint_running, evaluate_sprint_start, get_player_coords
+from longjump_criteria_checks import evaluate_long_jump
+from highjump_criteria_checks import evaluate_high_jump
+from shortput_criteria_checks import evaluate_shot_put
+from discusthrow_criteria_check import evaluate_discus_throw
+
+import streamlit as st
+import tempfile
+import cv2
+from ultralytics import YOLO
+import os
+import shutil
+import pandas as pd
+
+# Streamlit App
+st.set_page_config("Athelete Assist", layout="centered")
+
+st.title("Athlete Assist")
+
+st.markdown("""
+    <link href="https://fonts.googleapis.com/css2?family=Geist:wght@100..900&display=swap" rel="stylesheet">
+    <style>
+        body {
+            font-family: 'Geist', sans-serif;
+        }
+        h1, h2, h3, h4, h5, h6 {
+            font-family: 'Geist', sans-serif;
+        }
+        html, div, span, p, a, li, ul, button {
+        font-family: 'Geist', sans-serif !important;
+        }
+
+    </style>
+""", unsafe_allow_html=True)
+
+# # Sport Selection
+sport = st.sidebar.selectbox(
+    "**Which sport would you like to analyze?**",
+    ("Sprint Starting Technique", "Sprint Running Technique", "Long Jump", "High Jump", "Shot Put", "Discus Throw"),
+)
+
+st.write(f"**You selected:** {sport}")
+uploaded_file = st.sidebar.file_uploader("**Choose a video...**", type=["mp4", "avi", "mov"], on_change=st.session_state.clear)
+
+if 'is_playing' not in st.session_state:
+    st.session_state.is_playing = False
+if 'current_frame' not in st.session_state:
+    st.session_state.current_frame = 0
+
+# Play video function with play/pause functionality and frame tracking
+def play_video(results, image_placeholder):
+    while st.session_state.current_frame < len(results) and st.session_state.is_playing:
+        result = results[st.session_state.current_frame]
+        annotated_frame = result.plot()
+        image_placeholder.image(annotated_frame, channels="BGR", caption=f"Frame {st.session_state.current_frame + 1}")
+        time.sleep(0.02)  # Adjust for smoother playback if necessary
+        st.session_state.current_frame += 1
+
+# Load and display the uploaded video
+if uploaded_file is not None:
+    with tempfile.NamedTemporaryFile(delete=False, suffix=".mp4") as temp_video:
+        temp_video.write(uploaded_file.read())
+        temp_video_path = temp_video.name
+
+    st.video(temp_video_path)  # Display the uploaded video
+
+    if "results" not in st.session_state:
+        st.write("Processing video...")
+        model = YOLO('src/yolo11m-pose.pt')
+        st.session_state.results = model.track(source=temp_video_path)
+    else:
+        st.write("Using cached results...")
+
+    results = st.session_state.results
+
+    image_placeholder = st.empcaty()
+
+    # Play and Pause buttons
+    option_map = {
+        0: ":material/play_circle:",
+        1: ":material/pause_circle:"
+    }
+    selection = st.pills(
+        "Controls",
+        options=option_map.keys(),
+        format_func=lambda option: option_map[option],
+        selection_mode="single",
+        label_visibility='hidden'
+    )
+    # Handle play/pause button clicks
+    if selection == 0:
+        st.session_state.is_playing = True
+        play_video(results, image_placeholder=image_placeholder)
+    if selection == 1:
+        st.session_state.is_playing = False
+
+    # Reset frame position if video ends
+    if st.session_state.current_frame >= len(results):
+        st.session_state.current_frame = 0
+
+    if sport == "Sprint Starting Technique":
+        # st.write("Evaluating sprint starting technique...")
+        player = st.number_input("Enter the player ID", min_value=0, max_value=100, value=0)
+        player_coords = get_player_coords(player, results)  
+        scoring, eval_frames = evaluate_sprint_start(player_coords=player_coords)
+        scoring_df = pd.DataFrame(list(scoring.items()), columns=['Criteria', 'Score'])
+        st.data_editor(scoring_df, column_config={
+                                "Criteria": st.column_config.TextColumn(width='large'),
+                                "Score": st.column_config.NumberColumn(
+                                    format="%d ⭐")})
+    
+    elif sport == "Sprint Running Technique":
+        # st.write("Evaluating sprint running technique...")
+        player = st.number_input("Enter the player ID", min_value=0, max_value=100, value=0)
+        player_coords = get_player_coords(player, results)  
+        scoring, eval_frames = evaluate_sprint_running(player_coords=player_coords)
+        scoring_df = pd.DataFrame(list(scoring.items()), columns=['Criteria', 'Score'])
+        st.data_editor(scoring_df, column_config={
+                                "Criteria": st.column_config.TextColumn(width='large'),
+                                "Score": st.column_config.NumberColumn(
+                                    format="%d ⭐")})
+        
+        
+    elif sport == "Long Jump":
+        # st.write("Evaluating long jump technique...")
+        player = st.number_input("Enter the player ID", min_value=0, max_value=100, value=0)
+        player_coords = get_player_coords(player, results, True, True) # include boxes
+        scoring, eval_frames = evaluate_long_jump(player_coords=player_coords)
+        scoring_df = pd.DataFrame(list(scoring.items()), columns=['Criteria', 'Score'])
+        st.data_editor(scoring_df, column_config={
+                                "Criteria": st.column_config.TextColumn(width='large'),
+                                "Score": st.column_config.NumberColumn(
+                                    format="%d ⭐")})
+    
+    elif sport == "High Jump":
+        # st.write("Evaluating high jump technique...")
+        player = st.number_input("Enter the player ID", min_value=0, max_value=100, value=0)
+        player_coords = get_player_coords(player, results, True, True) # include boxes
+        scoring, eval_frames = evaluate_high_jump(player_coords=player_coords)
+        scoring_df = pd.DataFrame(list(scoring.items()), columns=['Criteria', 'Score'])
+        st.data_editor(scoring_df, column_config={
+                                "Criteria": st.column_config.TextColumn(width='large'),
+                                "Score": st.column_config.NumberColumn(
+                                    format="%d ⭐")})
+    elif sport == "Shot Put":
+        st.write("Evaluating shot put technique...")
+        player = st.number_input("Enter the player ID", min_value=0, max_value=100, value=0)
+        player_coords = get_player_coords(player, results, True, True)
+        scoring, eval_frames = evaluate_shot_put(player_coords=player_coords)
+        scoring_df = pd.DataFrame(list(scoring.items()), columns=['Criteria', 'Score'])
+        st.data_editor(
+            scoring_df,
+            column_config={
+                "Criteria": st.column_config.TextColumn(width='large'),
+                "Score": st.column_config.NumberColumn(format="%d ⭐")
+            }
+        )
+    
+    elif sport == "Discus Throw":
+        st.write("Evaluating shot put technique...")
+        player = st.number_input("Enter the player ID", min_value=0, max_value=100, value=0)
+        player_coords = get_player_coords(player, results, True, True)
+        scoring, eval_frames = evaluate_discus_throw(player_coords=player_coords)
+        scoring_df = pd.DataFrame(list(scoring.items()), columns=['Criteria', 'Score'])
+        st.data_editor(
+            scoring_df,
+            column_config={
+                "Criteria": st.column_config.TextColumn(width='large'),
+                "Score": st.column_config.NumberColumn(format="%d ⭐")
+            }
+        )
+    
+    # Clean up temporary video file
+    os.remove(temp_video_path)